"""Simulation options"""

from typing import List
from enum import IntEnum

import numpy as np

from ..options import Options
from ..array.types import NDARRAY_V1
from ..units import SimulationUnitScaling
from .parse_args import config_parse_args


class Simulator(IntEnum):
    """Simulator"""
    MUJOCO = 0
    PYBULLET = 1


class SimulationOptions(Options):
    """Simulation options"""
    # pylint: disable=too-many-instance-attributes

    def __init__(self, **kwargs):
        super().__init__()

        # Units
        units = kwargs.pop('units', None)
        self.units: SimulationUnitScaling = SimulationUnitScaling(
            meters=units.pop('meters', 1),
            seconds=units.pop('seconds', 1),
            kilograms=units.pop('kilograms', 1),
        ) if isinstance(units, dict) else SimulationUnitScaling(
            meters=kwargs.pop('meters', 1),
            seconds=kwargs.pop('seconds', 1),
            kilograms=kwargs.pop('kilograms', 1),
        )

        # Simulation
        self.timestep: float = kwargs.pop('timestep', 1e-3)
        self.n_iterations: int = kwargs.pop('n_iterations', 1000)
        self.play: bool = kwargs.pop('play', True)
        self.rtl: float = kwargs.pop('rtl', 1.0)
        self.fast: bool = kwargs.pop('fast', False)
        self.headless: bool = kwargs.pop('headless', False)
        self.show_progress: bool = kwargs.pop('show_progress', True)

        # Camera
        self.zoom: float = kwargs.pop('zoom', 1)
        self.free_camera: bool = kwargs.pop('free_camera', False)
        self.top_camera: bool = kwargs.pop('top_camera', False)
        self.rotating_camera: bool = kwargs.pop('rotating_camera', False)

        # Video recording
        self.video: str = kwargs.pop('video', '')
        self.video_fps: bool = kwargs.pop('video_fps', False)
        self.video_name: str = kwargs.pop('video_name', 'video')
        self.video_yaw: float = kwargs.pop('video_yaw', 30)
        self.video_pitch: float = kwargs.pop('video_pitch', 45)
        self.video_distance: float = kwargs.pop('video_distance', 1)
        self.video_offset: List[float] = kwargs.pop('video_offset', [0, 0, 0])
        self.video_filter = kwargs.pop('video_filter', None)
        self.video_resolution: List[float] = kwargs.pop(
            'video_resolution',
            (1280, 720),
        )

<<<<<<< HEAD
        # Rendering
        self.visual_scale: float = kwargs.pop('visual_scale', 1.0)

        # Mujoco
        self.cone: str = kwargs.pop('cone', 'pyramidal')

        # Pybullet
=======
        # Physics engine
>>>>>>> 4e20c109
        self.gravity: List[float] = kwargs.pop('gravity', [0, 0, -9.81])
        self.num_sub_steps: int = kwargs.pop('num_sub_steps', 0)
        self.n_solver_iters: int = kwargs.pop('n_solver_iters', 50)
        self.residual_threshold: float = kwargs.pop('residual_threshold', 1e-6)

        # MuJoCo
        self.cone: str = kwargs.pop('cone', 'pyramidal')
        self.solver: str = kwargs.pop('solver', 'Newton')
        self.integrator: str = kwargs.pop('integrator', 'Euler')
        self.impratio: int = kwargs.pop('impratio', 1)
        self.mpr_iterations: int = kwargs.pop('mpr_iterations', 50)
        self.mpr_tolerance: float = kwargs.pop('mpr_tolerance', 1e-6)
        self.noslip_iterations: int = kwargs.pop('noslip_iterations', 0)
        self.noslip_tolerance: float = kwargs.pop('noslip_tolerance', 1e-6)

        # Pybullet
        self.opengl2: bool = kwargs.pop('opengl2', False)
        self.lcp: str = kwargs.pop('lcp', 'dantzig')
        self.cfm: float = kwargs.pop('cfm', 1e-10)
        self.erp: float = kwargs.pop('erp', 0)
        self.contact_erp: float = kwargs.pop('contact_erp', 0)
        self.friction_erp: float = kwargs.pop('friction_erp', 0)
        self.max_num_cmd_per_1ms: int = kwargs.pop('max_num_cmd_per_1ms', int(1e8))
        self.report_solver_analytics: int = kwargs.pop('report_solver_analytics', 0)
        assert not kwargs, kwargs

    @classmethod
    def with_clargs(cls, **kwargs):
        """Create simulation options and consider command-line arguments"""
        clargs = config_parse_args()
        timestep = kwargs.pop('timestep', clargs.timestep)
        assert timestep > 0, f'Timestep={timestep} should be > 0'
        return cls(
            # Simulation
            timestep=timestep,
            n_iterations=kwargs.pop('n_iterations', round(clargs.duration/timestep)+1),
            play=kwargs.pop('play', not clargs.pause),
            rtl=kwargs.pop('rtl', clargs.rtl),
            fast=kwargs.pop('fast', clargs.fast),
            headless=kwargs.pop('headless', clargs.headless),
            show_progress=kwargs.pop('show_progress', clargs.show_progress),

            # Units
            meters=kwargs.pop('meters', clargs.meters),
            seconds=kwargs.pop('seconds', clargs.seconds),
            kilograms=kwargs.pop('kilograms', clargs.kilograms),

            # Camera
            zoom=kwargs.pop('zoom', clargs.zoom),
            free_camera=kwargs.pop('free_camera', clargs.free_camera),
            top_camera=kwargs.pop('top_camera', clargs.top_camera),
            rotating_camera=kwargs.pop('rotating_camera', clargs.rotating_camera),

            # Video recording
            video=kwargs.pop('video', clargs.video),
            video_fps=kwargs.pop('video_fps', clargs.video_fps),
            video_yaw=kwargs.pop('video_yaw', clargs.video_yaw),
            video_pitch=kwargs.pop('video_pitch', clargs.video_pitch),
            video_distance=kwargs.pop('video_distance', clargs.video_distance),
            video_offset=kwargs.pop('video_offset', clargs.video_offset),
            video_resolution=kwargs.pop('video_resolution', clargs.video_resolution),
            video_filter=kwargs.pop('video_filter', clargs.video_motion_filter),

            # Physics engine
            gravity=kwargs.pop('gravity', clargs.gravity),
            num_sub_steps=kwargs.pop('num_sub_steps', clargs.num_sub_steps),
            n_solver_iters=kwargs.pop('n_solver_iters', clargs.n_solver_iters),
            residual_threshold=kwargs.pop('residual_threshold', clargs.residual_threshold),

            # MuJoCo
            cone=kwargs.pop('cone', clargs.cone),
            solver=kwargs.pop('solver', clargs.solver),
            integrator=kwargs.pop('integrator', clargs.integrator),
            impratio=kwargs.pop('impratio', clargs.impratio),
            mpr_iterations=kwargs.pop('mpr_iterations', clargs.mpr_iterations),
            mpr_tolerance=kwargs.pop('mpr_tolerance', clargs.mpr_tolerance),
            noslip_iterations=kwargs.pop('noslip_iterations', clargs.noslip_iterations),
            noslip_tolerance=kwargs.pop('noslip_tolerance', clargs.noslip_tolerance),

            # Pybullet
            opengl2=kwargs.pop('opengl2', clargs.opengl2),
            lcp=kwargs.pop('lcp', clargs.lcp),
            cfm=kwargs.pop('cfm', clargs.cfm),
            erp=kwargs.pop('erp', clargs.erp),
            contact_erp=kwargs.pop('contact_erp', clargs.contact_erp),
            friction_erp=kwargs.pop('friction_erp', clargs.friction_erp),
            max_num_cmd_per_1ms=kwargs.pop('max_num_cmd_per_1ms', clargs.max_num_cmd_per_1ms),

            # Additional kwargs
            **kwargs,
        )

    def duration(self) -> float:
        """Simulation duraiton"""
        return self.timestep*(self.n_iterations-1)

    def times(self) -> NDARRAY_V1:
        """Simulation times"""
        return np.arange(
            start=0,
            stop=self.timestep*(self.n_iterations-0.5),
            step=self.timestep,
        )<|MERGE_RESOLUTION|>--- conflicted
+++ resolved
@@ -65,21 +65,12 @@
             (1280, 720),
         )
 
-<<<<<<< HEAD
-        # Rendering
-        self.visual_scale: float = kwargs.pop('visual_scale', 1.0)
-
-        # Mujoco
-        self.cone: str = kwargs.pop('cone', 'pyramidal')
-
-        # Pybullet
-=======
         # Physics engine
->>>>>>> 4e20c109
         self.gravity: List[float] = kwargs.pop('gravity', [0, 0, -9.81])
         self.num_sub_steps: int = kwargs.pop('num_sub_steps', 0)
         self.n_solver_iters: int = kwargs.pop('n_solver_iters', 50)
         self.residual_threshold: float = kwargs.pop('residual_threshold', 1e-6)
+        self.visual_scale: float = kwargs.pop('visual_scale', 1.0)
 
         # MuJoCo
         self.cone: str = kwargs.pop('cone', 'pyramidal')
